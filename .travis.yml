os:
- linux
- osx
language: go
go:
<<<<<<< HEAD
- 1.9
=======
- 1.9.x
>>>>>>> bb72f3c7
go_import_path: upspin.io
script: go test -short -race ./...
notifications:
  email:
  - upspin-reviews@googlegroups.com<|MERGE_RESOLUTION|>--- conflicted
+++ resolved
@@ -3,11 +3,7 @@
 - osx
 language: go
 go:
-<<<<<<< HEAD
-- 1.9
-=======
 - 1.9.x
->>>>>>> bb72f3c7
 go_import_path: upspin.io
 script: go test -short -race ./...
 notifications:
